--- conflicted
+++ resolved
@@ -772,19 +772,9 @@
   }
   const TableInfo& table_info = it->second;
 
-<<<<<<< HEAD
   // Check if entry satisfies table constraint (if present).
   if (!table_info.constraint.has_value()) return "";
   const Expression& constraint = table_info.constraint.value();
-=======
-  // Check if there is a constraint we need to check.
-  if (!table_info.constraint.has_value()) {
-    VLOG(1) << "Table \"" << table_info.name
-            << "\" has no constraint; accepting entry unconditionally.";
-    return true;
-  }
-  const Expression& constraint = *table_info.constraint;
->>>>>>> 21e8bba6
   if (constraint.type().type_case() != Type::kBoolean) {
     return gutils::InvalidArgumentErrorBuilder(GUTILS_LOC)
            << "table " << table_info.name
@@ -823,19 +813,9 @@
   }
   const TableInfo& table_info = it->second;
 
-<<<<<<< HEAD
   // Check if entry satisfies table constraint (if present).
   if (!table_info.constraint.has_value()) return "";
   const Expression& constraint = table_info.constraint.value();
-=======
-  // Check if there is a constraint we need to check.
-  if (!table_info.constraint.has_value()) {
-    VLOG(1) << "Table \"" << table_info.name
-            << "\" has no constraint; accepting entry unconditionally.";
-    return "";
-  }
-  const Expression& constraint = *table_info.constraint;
->>>>>>> 21e8bba6
   if (constraint.type().type_case() != Type::kBoolean) {
     return gutils::InvalidArgumentErrorBuilder(GUTILS_LOC)
            << "table " << table_info.name
