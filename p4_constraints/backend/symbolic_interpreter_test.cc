#include "p4_constraints/backend/symbolic_interpreter.h"

#include <gmock/gmock.h>
#include <gtest/gtest.h>

#include <optional>
#include <string>
#include <utility>
#include <vector>

#include "absl/container/flat_hash_map.h"
#include "absl/container/flat_hash_set.h"
#include "absl/log/check.h"
#include "absl/status/status.h"
#include "absl/strings/string_view.h"
#include "gutils/parse_text_proto.h"
#include "gutils/protocol_buffer_matchers.h"
#include "gutils/status_matchers.h"
#include "gutils/testing.h"
#include "p4/v1/p4runtime.pb.h"
#include "p4_constraints/ast.pb.h"
#include "p4_constraints/backend/constraint_info.h"
#include "p4_constraints/backend/interpreter.h"
#include "p4_constraints/backend/type_checker.h"
#include "p4_constraints/constraint_source.h"
#include "p4_constraints/frontend/constraint_kind.h"
#include "p4_constraints/frontend/parser.h"
#include "z3++.h"

namespace p4_constraints {
namespace {

using ::gutils::ParseTextProtoOrDie;
using ::gutils::SnakeCaseToCamelCase;
using ::gutils::testing::EqualsProto;
using ::gutils::testing::proto::IgnoringRepeatedFieldOrdering;
using ::gutils::testing::status::IsOk;
using ::gutils::testing::status::IsOkAndHolds;
using ::gutils::testing::status::StatusIs;
using ::p4_constraints::ast::Expression;
using ::p4_constraints::ast::Type;
using ::p4_constraints::internal_interpreter::AddSymbolicKey;
using ::p4_constraints::internal_interpreter::AddSymbolicPriority;
using ::p4_constraints::internal_interpreter::EvaluateConstraintSymbolically;
using ::testing::Not;

// Tests basic properties with a suite of simple test cases.
using SymbolicInterpreterTest = testing::TestWithParam<KeyInfo>;

// Tests invalid keys for AddSymbolicKey.
using AddSymbolicKeyNegativeTest = testing::TestWithParam<KeyInfo>;

TEST_P(SymbolicInterpreterTest, AddSymbolicKeyIsOkAndSatisfiable) {
  z3::context solver_context;
  z3::solver solver(solver_context);

  ASSERT_OK(AddSymbolicKey(/*key=*/GetParam(), solver));
  EXPECT_EQ(solver.check(), z3::sat);
}

TEST_P(SymbolicInterpreterTest, GetValueIsOk) {
  z3::context solver_context;
  z3::solver solver(solver_context);

  ASSERT_OK_AND_ASSIGN(SymbolicKey key,
                       AddSymbolicKey(/*key=*/GetParam(), solver));
  EXPECT_OK(GetValue(key));
}

TEST_P(SymbolicInterpreterTest, GetMaskIsOnlyOkForTernaryAndOptional) {
  z3::context solver_context;
  z3::solver solver(solver_context);

  KeyInfo key_info = GetParam();

  ASSERT_OK_AND_ASSIGN(SymbolicKey key, AddSymbolicKey(key_info, solver));
  if (key_info.type.has_ternary() || key_info.type.has_optional_match()) {
    EXPECT_OK(GetMask(key));
  } else {
    EXPECT_THAT(GetMask(key), StatusIs(absl::StatusCode::kInvalidArgument));
  }
}

TEST_P(SymbolicInterpreterTest, GetPrefixLengthIsOnlyOkForLpm) {
  z3::context solver_context;
  z3::solver solver(solver_context);

  KeyInfo key_info = GetParam();

  ASSERT_OK_AND_ASSIGN(SymbolicKey key, AddSymbolicKey(key_info, solver));
  if (key_info.type.has_lpm()) {
    EXPECT_OK(GetPrefixLength(key));
  } else {
    EXPECT_THAT(GetPrefixLength(key),
                StatusIs(absl::StatusCode::kInvalidArgument));
  }
}

INSTANTIATE_TEST_SUITE_P(
    AddSymbolicKeyBasicTests, SymbolicInterpreterTest,
    testing::ValuesIn(std::vector<KeyInfo>{
        // Basic tests for each key type.
        {
            .id = 1,
            .name = "exact32",
            .type = ParseTextProtoOrDie<ast::Type>("exact { bitwidth: 32 }"),
        },
        {
            .id = 2,
            .name = "optional32",
            .type = ParseTextProtoOrDie<ast::Type>(
                "optional_match { bitwidth: 32 }"),
        },
        {
            .id = 3,
            .name = "ternary32",
            .type = ParseTextProtoOrDie<ast::Type>("ternary { bitwidth: 32 }"),
        },
        {
            .id = 1,
            .name = "lpm32",
            .type = ParseTextProtoOrDie<ast::Type>("lpm { bitwidth: 32 }"),
        },

        // Keys with different bitwidths.
        {
            .id = 1,
            .name = "optional2",
            .type = ParseTextProtoOrDie<ast::Type>(
                "optional_match { bitwidth: 2 }"),
        },
        {
            .id = 1,
            .name = "ternary128",
            .type = ParseTextProtoOrDie<ast::Type>("ternary { bitwidth: 128 }"),
        },
        {
            .id = 1,
            .name = "lpm128",
            .type = ParseTextProtoOrDie<ast::Type>("lpm { bitwidth: 128 }"),
        },
    }),
    [](const testing::TestParamInfo<KeyInfo>& info) {
      return SnakeCaseToCamelCase(info.param.name);
    });

TEST_P(AddSymbolicKeyNegativeTest, AddSymbolicKeyReturnsStatus) {
  z3::context solver_context;
  z3::solver solver(solver_context);

  EXPECT_THAT(AddSymbolicKey(/*key=*/GetParam(), solver), Not(IsOk()));
}

INSTANTIATE_TEST_SUITE_P(
    AddSymbolicKeyInvalidityTests, AddSymbolicKeyNegativeTest,
    testing::ValuesIn(std::vector<KeyInfo>{
        {
            .id = 1,
            .name = "zero_bitwidth_key",
            .type = ParseTextProtoOrDie<ast::Type>("exact { bitwidth: 0 }"),
        },
        {
            .id = 1,
            .name = "non_match_key_with_bitwidth",
            .type = ParseTextProtoOrDie<ast::Type>(
                "fixed_unsigned { bitwidth: 10 }"),
        },
        {
            .id = 1,
            .name = "non_match_key_without_bitwidth",
            .type = ParseTextProtoOrDie<ast::Type>("boolean {}"),
        },
    }),
    [](const testing::TestParamInfo<KeyInfo>& info) {
      return SnakeCaseToCamelCase(info.param.name);
    });

TEST(AddSymbolicKeySensibleConstraintsTest, OptionalCanHaveZeroMask) {
  z3::context solver_context;
  z3::solver solver(solver_context);

  KeyInfo optional_key_info{
      .id = 1,
      .name = "optional32",
      .type = ParseTextProtoOrDie<Type>("optional_match { bitwidth: 32 }"),
  };

  ASSERT_OK_AND_ASSIGN(SymbolicKey key,
                       AddSymbolicKey(optional_key_info, solver));
  ASSERT_OK_AND_ASSIGN(z3::expr mask, GetMask(key));
  solver.add(mask == 0x0);
  EXPECT_EQ(solver.check(), z3::sat);
}

TEST(AddSymbolicKeySensibleConstraintsTest, OptionalCanHaveFullMask) {
  z3::context solver_context;
  z3::solver solver(solver_context);

  KeyInfo optional_key_info{
      .id = 1,
      .name = "optional32",
      .type = ParseTextProtoOrDie<Type>("optional_match { bitwidth: 32 }"),
  };

  ASSERT_OK_AND_ASSIGN(SymbolicKey key,
                       AddSymbolicKey(optional_key_info, solver));
  ASSERT_OK_AND_ASSIGN(z3::expr mask, GetMask(key));
  // This needs to be disambiguated from an unsigned integer and thus
  // constructed separately.
  z3::expr all_ones_mask = solver_context.bv_val(0xFFFF'FFFF, 32);
  solver.add(mask == all_ones_mask);
  EXPECT_EQ(solver.check(), z3::sat);
}

TEST(AddSymbolicKeySensibleConstraintsTest, OptionalCantHaveArbitraryMask) {
  z3::context solver_context;
  z3::solver solver(solver_context);

  KeyInfo optional_key_info{
      .id = 1,
      .name = "optional32",
      .type = ParseTextProtoOrDie<Type>("optional_match { bitwidth: 32 }"),
  };

  ASSERT_OK_AND_ASSIGN(SymbolicKey key,
                       AddSymbolicKey(optional_key_info, solver));
  ASSERT_OK_AND_ASSIGN(z3::expr mask, GetMask(key));
  solver.add(mask == 0x10);
  EXPECT_EQ(solver.check(), z3::unsat);
}

TEST(AddSymbolicKeySensibleConstraintsTest,
     OptionalCantHaveSetBitsInValueNotSetInMask) {
  z3::context solver_context;
  z3::solver solver(solver_context);

  KeyInfo optional_key_info{
      .id = 1,
      .name = "optional32",
      .type = ParseTextProtoOrDie<Type>("optional_match { bitwidth: 32 }"),
  };

  ASSERT_OK_AND_ASSIGN(SymbolicKey key,
                       AddSymbolicKey(optional_key_info, solver));
  ASSERT_OK_AND_ASSIGN(z3::expr value, GetValue(key));
  ASSERT_OK_AND_ASSIGN(z3::expr mask, GetMask(key));
  solver.add(value == 0xF00F00);
  solver.add(mask == 0x0);
  EXPECT_EQ(solver.check(), z3::unsat);
}

TEST(AddSymbolicKeySensibleConstraintsTest, TernaryCanHaveZeroMask) {
  z3::context solver_context;
  z3::solver solver(solver_context);

  KeyInfo ternary_key_info{
      .id = 1,
      .name = "ternary32",
      .type = ParseTextProtoOrDie<Type>("ternary { bitwidth: 32 }"),
  };

  ASSERT_OK_AND_ASSIGN(SymbolicKey key,
                       AddSymbolicKey(ternary_key_info, solver));
  ASSERT_OK_AND_ASSIGN(z3::expr mask, GetMask(key));
  solver.add(mask == 0x0);
  EXPECT_EQ(solver.check(), z3::sat);
}

TEST(AddSymbolicKeySensibleConstraintsTest, TernaryCanHaveFullMask) {
  z3::context solver_context;
  z3::solver solver(solver_context);

  KeyInfo ternary_key_info{
      .id = 1,
      .name = "ternary32",
      .type = ParseTextProtoOrDie<Type>("ternary { bitwidth: 32 }"),
  };

  ASSERT_OK_AND_ASSIGN(SymbolicKey key,
                       AddSymbolicKey(ternary_key_info, solver));
  ASSERT_OK_AND_ASSIGN(z3::expr mask, GetMask(key));
  // This needs to be disambiguated from an unsigned integer and thus
  // constructed separately.
  z3::expr all_ones_mask = solver_context.bv_val(0xFFFF'FFFF, 32);
  solver.add(mask == all_ones_mask);
  EXPECT_EQ(solver.check(), z3::sat);
}

TEST(AddSymbolicKeySensibleConstraintsTest, TernaryCanHaveArbitraryMask) {
  z3::context solver_context;
  z3::solver solver(solver_context);

  KeyInfo ternary_key_info{
      .id = 1,
      .name = "ternary32",
      .type = ParseTextProtoOrDie<Type>("ternary { bitwidth: 32 }"),
  };

  ASSERT_OK_AND_ASSIGN(SymbolicKey key,
                       AddSymbolicKey(ternary_key_info, solver));
  ASSERT_OK_AND_ASSIGN(z3::expr mask, GetMask(key));
  solver.add(mask == 0x10);
  EXPECT_EQ(solver.check(), z3::sat);
}

TEST(AddSymbolicKeySensibleConstraintsTest,
     TernaryCantHaveSetBitsInValueNotSetInMask) {
  z3::context solver_context;
  z3::solver solver(solver_context);

  KeyInfo ternary_key_info{
      .id = 1,
      .name = "ternary32",
      .type = ParseTextProtoOrDie<Type>("ternary { bitwidth: 32 }"),
  };

  ASSERT_OK_AND_ASSIGN(SymbolicKey key,
                       AddSymbolicKey(ternary_key_info, solver));
  ASSERT_OK_AND_ASSIGN(z3::expr value, GetValue(key));
  ASSERT_OK_AND_ASSIGN(z3::expr mask, GetMask(key));
  solver.add(value == 0xF00F00);
  solver.add(mask == 0xF00E00);
  EXPECT_EQ(solver.check(), z3::unsat);
}

TEST(AddSymbolicKeySensibleConstraintsTest,
     TernaryCanHaveSetBitsInMaskNotSetInValue) {
  z3::context solver_context;
  z3::solver solver(solver_context);

  KeyInfo ternary_key_info{
      .id = 1,
      .name = "ternary32",
      .type = ParseTextProtoOrDie<Type>("ternary { bitwidth: 32 }"),
  };

  ASSERT_OK_AND_ASSIGN(SymbolicKey key,
                       AddSymbolicKey(ternary_key_info, solver));
  ASSERT_OK_AND_ASSIGN(z3::expr value, GetValue(key));
  ASSERT_OK_AND_ASSIGN(z3::expr mask, GetMask(key));
  solver.add(value == 0xF00E00);
  solver.add(mask == 0xF00F00);
  EXPECT_EQ(solver.check(), z3::sat);
}

TEST(AddSymbolicKeySensibleConstraintsTest, LpmCanHavePrefixLengthZero) {
  z3::context solver_context;
  z3::solver solver(solver_context);

  KeyInfo lpm_key_info{
      .id = 1,
      .name = "lpm32",
      .type = ParseTextProtoOrDie<Type>("lpm { bitwidth: 32 }"),
  };

  ASSERT_OK_AND_ASSIGN(SymbolicKey key, AddSymbolicKey(lpm_key_info, solver));
  ASSERT_OK_AND_ASSIGN(z3::expr prefix_length, GetPrefixLength(key));
  solver.add(prefix_length == 0);
  EXPECT_EQ(solver.check(), z3::sat);
}

TEST(AddSymbolicKeySensibleConstraintsTest, LpmCanHavePrefixLengthOfBitwidth) {
  z3::context solver_context;
  z3::solver solver(solver_context);

  KeyInfo lpm_key_info{
      .id = 1,
      .name = "lpm32",
      .type = ParseTextProtoOrDie<Type>("lpm { bitwidth: 32 }"),
  };

  ASSERT_OK_AND_ASSIGN(SymbolicKey key, AddSymbolicKey(lpm_key_info, solver));
  ASSERT_OK_AND_ASSIGN(z3::expr prefix_length, GetPrefixLength(key));
  solver.add(prefix_length == 32);
  EXPECT_EQ(solver.check(), z3::sat);
}

TEST(AddSymbolicKeySensibleConstraintsTest,
     LpmCanHavePrefixLengthWithinBitwidth) {
  z3::context solver_context;
  z3::solver solver(solver_context);

  KeyInfo lpm_key_info{
      .id = 1,
      .name = "lpm32",
      .type = ParseTextProtoOrDie<Type>("lpm { bitwidth: 32 }"),
  };

  ASSERT_OK_AND_ASSIGN(SymbolicKey key, AddSymbolicKey(lpm_key_info, solver));
  ASSERT_OK_AND_ASSIGN(z3::expr prefix_length, GetPrefixLength(key));
  solver.add(prefix_length == 6);
  EXPECT_EQ(solver.check(), z3::sat);
}

TEST(AddSymbolicKeySensibleConstraintsTest,
     LpmCantHavePrefixLengthAboveBitwidth) {
  z3::context solver_context;
  z3::solver solver(solver_context);

  KeyInfo lpm_key_info{
      .id = 1,
      .name = "lpm32",
      .type = ParseTextProtoOrDie<Type>("lpm { bitwidth: 32 }"),
  };

  ASSERT_OK_AND_ASSIGN(SymbolicKey key, AddSymbolicKey(lpm_key_info, solver));
  ASSERT_OK_AND_ASSIGN(z3::expr prefix_length, GetPrefixLength(key));
  solver.add(prefix_length == 50);
  EXPECT_EQ(solver.check(), z3::unsat);
}

TEST(AddSymbolicKeySensibleConstraintsTest,
     LpmCantHaveValueNotIncludedWithinPrefixLength) {
  z3::context solver_context;
  z3::solver solver(solver_context);

  KeyInfo lpm_key_info{
      .id = 1,
      .name = "lpm32",
      .type = ParseTextProtoOrDie<Type>("lpm { bitwidth: 32 }"),
  };

  ASSERT_OK_AND_ASSIGN(SymbolicKey key, AddSymbolicKey(lpm_key_info, solver));
  ASSERT_OK_AND_ASSIGN(z3::expr value, GetValue(key));
  ASSERT_OK_AND_ASSIGN(z3::expr prefix_length, GetPrefixLength(key));
  solver.add(prefix_length == 2);
  solver.add(value == 0xF00F00);
  EXPECT_EQ(solver.check(), z3::unsat);
}

TEST(AddSymbolicPriorityTest, IsSatisfiable) {
  z3::context solver_context;
  z3::solver solver(solver_context);

  AddSymbolicPriority(solver);
  EXPECT_EQ(solver.check(), z3::sat);
}

TEST(AddSymbolicPriorityTest, ZeroIsUnsat) {
  z3::context solver_context;
  z3::solver solver(solver_context);

  SymbolicAttribute priority_key = AddSymbolicPriority(solver);
  solver.add(priority_key.value == 0);
  EXPECT_EQ(solver.check(), z3::unsat);
}

TEST(AddSymbolicPriorityTest, Positive32BitIntegerIsSat) {
  z3::context solver_context;
  z3::solver solver(solver_context);

  SymbolicAttribute priority_key = AddSymbolicPriority(solver);
  solver.add(priority_key.value == 42);
  EXPECT_EQ(solver.check(), z3::sat);
}

TEST(AddSymbolicPriorityTest, PositiveTooLargeIntegerIsUnsat) {
  z3::context solver_context;
  z3::solver solver(solver_context);

  SymbolicAttribute priority_key = AddSymbolicPriority(solver);
  z3::expr too_large_value = solver_context.int_val(0xFFF'FFFF'FFFF'FFFF);
  solver.add(priority_key.value > too_large_value);
  EXPECT_EQ(solver.check(), z3::unsat);
}

TableInfo GetTableInfoWithConstraint(absl::string_view constraint_string) {
  const Type kExact32 = ParseTextProtoOrDie<Type>("exact { bitwidth: 32 }");
  const Type kTernary32 = ParseTextProtoOrDie<Type>("ternary { bitwidth: 32 }");
  const Type kLpm32 = ParseTextProtoOrDie<Type>("lpm { bitwidth: 32 }");
  const Type kOptional32 =
      ParseTextProtoOrDie<Type>("optional_match { bitwidth: 32 }");
  // Keys whose bitwidth is not a multiple of 8 may be handled somewhat
  // differently, so they are good to test.
  const Type kExact11 = ParseTextProtoOrDie<Type>("exact { bitwidth: 11 }");
  const Type kOptional28 =
      ParseTextProtoOrDie<Type>("optional_match { bitwidth: 28 }");
  const std::string kTableName = "table";

  ConstraintSource source{
      .constraint_string = std::string(constraint_string),
      .constraint_location = ast::SourceLocation(),
  };
  source.constraint_location.set_table_name(kTableName);

  TableInfo table_info{
      .id = 1,
      .name = kTableName,
      .constraint_source = std::move(source),
      .keys_by_id =
          {
              {1, {1, "exact32", kExact32}},
              {2, {2, "ternary32", kTernary32}},
              {3, {3, "lpm32", kLpm32}},
              {4, {4, "optional32", kOptional32}},
              {5, {5, "exact11", kExact11}},
              {6, {6, "optional28", kOptional28}},
          },
      .keys_by_name =
          {
              {"exact32", {1, "exact32", kExact32}},
              {"ternary32", {2, "ternary32", kTernary32}},
              {"lpm32", {3, "lpm32", kLpm32}},
              {"optional32", {4, "optional32", kOptional32}},
              {"exact11", {5, "exact11", kExact11}},
              {"optional28", {6, "optional28", kOptional28}},
          },
  };

  auto constraint = ParseConstraint(ConstraintKind::kTableConstraint,
                                    table_info.constraint_source);
  CHECK_OK(constraint);
  CHECK_OK(InferAndCheckTypes(&(*constraint), table_info));
  table_info.constraint = *constraint;

  // Constraint type must be boolean to not fail early.
  // constraint.mutable_type()->mutable_boolean();
  return table_info;
}

TEST(EvaluateConstraintSymbolicallyTest, SanityCheckAllKeysAreValid) {
  z3::context solver_context;
  z3::solver solver(solver_context);

  TableInfo table_info = GetTableInfoWithConstraint("true");

  for (const auto& [name, key] : table_info.keys_by_name) {
    ASSERT_OK(AddSymbolicKey(key, solver));
  }

  EXPECT_EQ(solver.check(), z3::sat);
}

TEST(EvaluateConstraintSymbolicallyTest,
     NonBooleanConstraintGivesInvalidArgument) {
  z3::context solver_context;
  z3::solver solver(solver_context);

  TableInfo table_info = GetTableInfoWithConstraint("true");
  table_info.constraint->clear_type();

  for (const auto& [name, key] : table_info.keys_by_name) {
    ASSERT_OK(AddSymbolicKey(key, solver));
  }
  EXPECT_THAT(EvaluateConstraintSymbolically(*table_info.constraint,
                                             table_info.constraint_source,
                                             /*environment=*/{}, solver),
              StatusIs(absl::StatusCode::kInvalidArgument));
}

struct ConstraintTestCase {
  std::string test_name;
  // A protobuf string representing an boolean AST Expression representing a
  // constraint.
  std::string constraint_string;
  bool is_sat;
};

using ConstraintTest = testing::TestWithParam<ConstraintTestCase>;

TEST_P(ConstraintTest,
       EvaluateConstraintSymbolicallyCheckSatAndUnsatCorrectness) {
  z3::context solver_context;
  z3::solver solver(solver_context);

  TableInfo table_info =
      GetTableInfoWithConstraint(GetParam().constraint_string);

  // Add symbolic table keys to symbolic key map.
  SymbolicEnvironment environment;
  for (const auto& [key_name, key_info] : table_info.keys_by_name) {
    ASSERT_OK_AND_ASSIGN(SymbolicKey key, AddSymbolicKey(key_info, solver));
    environment.symbolic_key_by_name.insert({key_name, std::move(key)});
  }

  // Add symbolic priority to attribute map.
  SymbolicAttribute symbolic_priority = AddSymbolicPriority(solver);
  environment.symbolic_attribute_by_name.insert(
      {kSymbolicPriorityAttributeName, std::move(symbolic_priority)});

  ASSERT_OK_AND_ASSIGN(z3::expr z3_constraint,
                       EvaluateConstraintSymbolically(
                           *table_info.constraint, table_info.constraint_source,
                           environment, solver));
  solver.add(z3_constraint);
  EXPECT_EQ(solver.check(), GetParam().is_sat ? z3::sat : z3::unsat);
}

TEST(CreateConstraintSolver, WorksWithoutConstraints) {
  TableInfo table_info = GetTableInfoWithConstraint("true");
  table_info.constraint = std::nullopt;

  EXPECT_OK(ConstraintSolver::Create(table_info));
}

TEST(CreateConstraintSolverAddConstraint, WorksWithoutPriority) {
  TableInfo table_info = GetTableInfoWithConstraint("true");

  // Remove the ternaries and optionals, so that no priority is required.
  std::vector<KeyInfo> keys_to_remove;
  for (const auto& [key_name, key_info] : table_info.keys_by_name) {
    if (key_info.type.has_ternary() || key_info.type.has_optional_match()) {
      keys_to_remove.push_back(key_info);
    }
  }
  for (const KeyInfo& key : keys_to_remove) {
    table_info.keys_by_name.erase(key.name);
    table_info.keys_by_id.erase(key.id);
  }
  EXPECT_OK(ConstraintSolver::Create(table_info));
}

TEST_P(ConstraintTest, CreateOnlyWorksWithSatisfiableConstraints) {
  TableInfo table_info =
      GetTableInfoWithConstraint(GetParam().constraint_string);

  EXPECT_THAT(
      ConstraintSolver::Create(table_info),
      (GetParam().is_sat ? StatusIs(absl::StatusCode::kOk)
                         : StatusIs(absl::StatusCode::kInvalidArgument)));
}

TEST_P(ConstraintTest, CreateConstraintSolverAndConcretizeEntry) {
  if (!GetParam().is_sat) {
    GTEST_SKIP() << "Test only sensible for satisfiable constraints";
  }
  TableInfo table_info =
      GetTableInfoWithConstraint(GetParam().constraint_string);

  ASSERT_OK_AND_ASSIGN(ConstraintSolver constraint_solver,
                       ConstraintSolver::Create(table_info));

  ASSERT_OK_AND_ASSIGN(p4::v1::TableEntry concretized_entry,
                       constraint_solver.ConcretizeEntry());

  // The empty string signifies that the entry doesn't violate the constraint.
  ConstraintInfo context{
      .action_info_by_id = {},
      .table_info_by_id = {{
          table_info.id,
          table_info,
      }},
  };
  EXPECT_THAT(ReasonEntryViolatesConstraint(concretized_entry, context),
              IsOkAndHolds(""))
      << "\nFor entry:\n"
      << concretized_entry.DebugString()
      << "\nConstraint string: " << GetParam().constraint_string
      << "\nConstraint: " << table_info.constraint->DebugString();
}

INSTANTIATE_TEST_SUITE_P(
    EvaluateConstraintSatisfiabilityTests, ConstraintTest,
    testing::ValuesIn(std::vector<ConstraintTestCase>{
        {
            .test_name = "true_is_sat",
            .constraint_string = "true",
            .is_sat = true,
        },
        {
            .test_name = "false_is_unsat",
            .constraint_string = "false",
            .is_sat = false,
        },
        {
            .test_name = "boolean_negation",
            .constraint_string = "!false",
            .is_sat = true,
        },
        {
            .test_name = "integer_equality_sat",
            .constraint_string = "42 == 42",
            .is_sat = true,
        },
        {
            .test_name = "integer_negation_unsat",
            .constraint_string = "-42 > 12398712983",
            .is_sat = false,
        },
        {
            .test_name = "exact_with_type_casts",
            .constraint_string = "exact32 == 42",
            .is_sat = true,
        },
        {
            .test_name = "lpm_prefix_length_field_access_unsat",
            .constraint_string = "lpm32::prefix_length < -1",
            .is_sat = false,
        },
        {
            .test_name = "value_field_accesses",
            .constraint_string = "exact32::value == ternary32::value",
            .is_sat = true,
        },
        {
            .test_name = "optional_mask_field_access_sat",
            .constraint_string = "optional32::mask == 0",
            .is_sat = true,
        },
        {
            .test_name = "optional_mask_field_access_unsat",
            .constraint_string = "optional32::mask == 50",
            .is_sat = false,
        },
        {
            .test_name = "optional_equals_sat",
            .constraint_string = "optional32 == 1",
            .is_sat = true,
        },
        {
            .test_name = "ternary_equals_sat",
            .constraint_string = "ternary32 == 42",
            .is_sat = true,
        },
        {
            .test_name = "lpm_not_equals_sat",
            .constraint_string = "lpm32 != 42",
            .is_sat = true,
        },
        {
            .test_name = "priority_unsat",
            .constraint_string = "::priority < 1",
            .is_sat = false,
        },
        {
            .test_name = "priority_sat",
            .constraint_string = "::priority > 50",
            .is_sat = true,
        },
        {
            .test_name = "exact_may_have_odd_bitwidth",
            .constraint_string = "exact11 == 137",
            .is_sat = true,
        },
        {
            .test_name = "lpm_can_have_zero_prefix",
            .constraint_string = "lpm32::prefix_length == 0",
            .is_sat = true,
        },
        {
            .test_name = "optional28_equals_sat",
            .constraint_string = "optional28 == 1",
            .is_sat = true,
        },
    }),
    [](const testing::TestParamInfo<ConstraintTestCase>& info) {
      return SnakeCaseToCamelCase(info.param.test_name);
    });

struct FullySpecifiedConstraintTestCase {
  std::string test_name;
  // A protobuf string representing an boolean AST Expression representing a
  // constraint. Must fully specify the entry given below.
  std::string constraint_string;
  // Should be set with the only entry that can possibly meet the constraint
  // string.
  p4::v1::TableEntry expected_concretized_entry;
  // Optionally, specify a set of keys that should be skipped when concretizing
  // the table entry. This only makes sense for non-required keys.
  absl::flat_hash_set<std::string> keys_to_skip;
};

using FullySpecifiedConstraintTest =
    testing::TestWithParam<FullySpecifiedConstraintTestCase>;

<<<<<<< HEAD
TEST_P(FullySpecifiedConstraintTest, ConcretizeEntryGivesExactEntry) {
  z3::context solver_context;
  z3::solver solver(solver_context);

  TableInfo table_info =
      GetTableInfoWithConstraint(GetParam().constraint_string);
  ConstraintInfo context{
      .action_info_by_id = {},
      .table_info_by_id = {{
          table_info.id,
          table_info,
      }},
  };

  // Sanity check that the expected entry actually satisfies the constraint.
  // The empty string signifies that the entry doesn't violate the constraint.
  ASSERT_THAT(ReasonEntryViolatesConstraint(
                  GetParam().expected_concretized_entry, context),
              IsOkAndHolds(""))
      << "\nFor entry:\n"
      << GetParam().expected_concretized_entry.DebugString()
      << "\nConstraint string: " << GetParam().constraint_string
      << "\nConstraint: " << table_info.constraint->DebugString()
      << "\nAnd solver state: " << solver.to_smt2();

  // Add symbolic table keys to symbolic key map.
  SymbolicEnvironment environment;
  for (const auto& [key_name, key_info] : table_info.keys_by_name) {
    ASSERT_OK_AND_ASSIGN(SymbolicKey key, AddSymbolicKey(key_info, solver));
    environment.symbolic_key_by_name.insert({key_name, std::move(key)});
  }

  // Add symbolic priority to attribute map.
  SymbolicAttribute symbolic_priority = AddSymbolicPriority(solver);
  environment.symbolic_attribute_by_name.insert(
      {kSymbolicPriorityAttributeName, std::move(symbolic_priority)});

  ASSERT_OK_AND_ASSIGN(z3::expr z3_constraint,
                       EvaluateConstraintSymbolically(
                           *table_info.constraint, table_info.constraint_source,
                           environment, solver));
  solver.add(z3_constraint);

  ASSERT_EQ(solver.check(), z3::sat);
  ASSERT_OK_AND_ASSIGN(
      p4::v1::TableEntry concretized_entry,
      ConcretizeEntry(solver.get_model(), table_info, environment,
                      [&](absl::string_view key_name) {
                        return GetParam().keys_to_skip.contains(key_name);
                      }));

  EXPECT_THAT(concretized_entry, IgnoringRepeatedFieldOrdering(EqualsProto(
                                     GetParam().expected_concretized_entry)));
}

=======
>>>>>>> d26400c0
TEST_P(FullySpecifiedConstraintTest,
       CreateConstraintSolverAndConcretizeEntryGivesExactEntry) {
  TableInfo table_info =
      GetTableInfoWithConstraint(GetParam().constraint_string);
  ConstraintInfo context{
      .action_info_by_id = {},
      .table_info_by_id = {{
          table_info.id,
          table_info,
      }},
  };
<<<<<<< HEAD

  // Sanity check that the expected entry actually satisfies the constraint.
  // The empty string signifies that the entry doesn't violate the constraint.
  ASSERT_THAT(ReasonEntryViolatesConstraint(
                  GetParam().expected_concretized_entry, context),
              IsOkAndHolds(""))
      << "\nFor entry:\n"
      << GetParam().expected_concretized_entry.DebugString()
      << "\nConstraint string: " << GetParam().constraint_string
      << "\nConstraint: " << table_info.constraint->DebugString()
      << "\nAnd solver state: " << solver.to_smt2();
=======
>>>>>>> d26400c0

  // Sanity check that the expected entry actually satisfies the constraint.
  // The empty string signifies that the entry doesn't violate the constraint.
  ASSERT_THAT(ReasonEntryViolatesConstraint(
                  GetParam().expected_concretized_entry, context),
              IsOkAndHolds(""))
      << "\nFor entry:\n"
      << GetParam().expected_concretized_entry.DebugString()
      << "\nConstraint string: " << GetParam().constraint_string
      << "\nConstraint: " << table_info.constraint->DebugString();

  ASSERT_OK_AND_ASSIGN(
      ConstraintSolver constraint_solver,
      ConstraintSolver::Create(table_info, [&](absl::string_view key_name) {
        return GetParam().keys_to_skip.contains(key_name);
      }));

  ASSERT_OK_AND_ASSIGN(p4::v1::TableEntry concretized_entry,
                       constraint_solver.ConcretizeEntry());

  EXPECT_THAT(concretized_entry, IgnoringRepeatedFieldOrdering(EqualsProto(
                                     GetParam().expected_concretized_entry)));
}

INSTANTIATE_TEST_SUITE_P(
    CheckExactEntryOutput, FullySpecifiedConstraintTest,
    testing::ValuesIn(std::vector<FullySpecifiedConstraintTestCase>{
        {
            .test_name = "only_equals",
            .constraint_string =
                "exact11 == 5; exact32 == 5; ::priority == 50; "
                "lpm32::prefix_length == 0; ternary32::mask == 0; "
                "optional32::mask == 0; optional28::mask == 0;",
            .expected_concretized_entry =
                ParseTextProtoOrDie<p4::v1::TableEntry>(R"pb(
                  table_id: 1
                  match {
                    field_id: 1
                    exact { value: "\005" }
                  }
                  match {
                    field_id: 5
                    exact { value: "\005" }
                  }
                  priority: 50
                )pb"),
        },
        {
            .test_name = "last_byte_zero_in_exacts",
            .constraint_string =
                "exact11 == 1280; exact32 == 1280; ::priority == 50; "
                "lpm32::prefix_length == 0; ternary32::mask == 0; "
                "optional32::mask == 0; optional28::mask == 0;",
            .expected_concretized_entry =
                ParseTextProtoOrDie<p4::v1::TableEntry>(R"pb(
                  table_id: 1
                  match {
                    field_id: 1
                    exact { value: "\005\000" }
                  }
                  match {
                    field_id: 5
                    exact { value: "\005\000" }
                  }
                  priority: 50
                )pb"),
        },
        {
            .test_name = "with_inequalities",
            .constraint_string = "::priority > 1; ::priority < 3; "
                                 "lpm32::prefix_length == 0; ternary32::mask "
                                 "== 0; optional32::mask == 0; exact11 == 1; "
                                 "exact32 == 1; optional28::mask == 0;",
            .expected_concretized_entry =
                ParseTextProtoOrDie<p4::v1::TableEntry>(R"pb(
                  table_id: 1
                  match {
                    field_id: 1
                    exact { value: "\001" }
                  }
                  match {
                    field_id: 5
                    exact { value: "\001" }
                  }
                  priority: 2
                )pb"),
        },
        {
            .test_name = "set_lpm",
            .constraint_string = "lpm32 == 5; "
                                 "ternary32::mask == 0; optional32::mask == 0; "
                                 "exact11 == 1; exact32 == 1; ::priority == 1; "
                                 "optional28::mask == 0;",
            .expected_concretized_entry =
                ParseTextProtoOrDie<p4::v1::TableEntry>(R"pb(
                  table_id: 1
                  match {
                    field_id: 1
                    exact { value: "\001" }
                  }
                  match {
                    field_id: 3
                    lpm { value: "\005" prefix_len: 32 }
                  }
                  match {
                    field_id: 5
                    exact { value: "\001" }
                  }
                  priority: 1
                )pb"),
        },
        {
            .test_name = "set_ternary",
            .constraint_string =
                "ternary32 == 5; "
                "lpm32::prefix_length == 0; optional32::mask == 0; exact11 == "
                "1; exact32 == 1; ::priority == 1; optional28::mask == 0;",
            .expected_concretized_entry =
                ParseTextProtoOrDie<p4::v1::TableEntry>(R"pb(
                  table_id: 1
                  match {
                    field_id: 1
                    exact { value: "\001" }
                  }
                  match {
                    field_id: 2
                    ternary { value: "\005" mask: "\377\377\377\377" }
                  }
                  match {
                    field_id: 5
                    exact { value: "\001" }
                  }
                  priority: 1
                )pb"),
        },
        {
            .test_name = "set_optional32",
            .constraint_string =
                "optional32 == 5; "
                "lpm32::prefix_length == 0; ternary32::mask == 0;  exact11 == "
                "1; exact32 == 1; ::priority == 1; optional28::mask == 0;",
            .expected_concretized_entry =
                ParseTextProtoOrDie<p4::v1::TableEntry>(R"pb(
                  table_id: 1
                  match {
                    field_id: 1
                    exact { value: "\001" }
                  }
                  match {
                    field_id: 4
                    optional { value: "\005" }
                  }
                  match {
                    field_id: 5
                    exact { value: "\001" }
                  }
                  priority: 1
                )pb"),
        },
        {
            .test_name = "set_optional28",
            .constraint_string =
                "optional28 == 5; "
                "lpm32::prefix_length == 0; ternary32::mask == 0; exact11 == "
                "1; exact32 == 1; ::priority == 1; optional32::mask == 0;",
            .expected_concretized_entry =
                ParseTextProtoOrDie<p4::v1::TableEntry>(R"pb(
                  table_id: 1
                  match {
                    field_id: 1
                    exact { value: "\001" }
                  }
                  match {
                    field_id: 5
                    exact { value: "\001" }
                  }
                  match {
                    field_id: 6
                    optional { value: "\005" }
                  }
                  priority: 1
                )pb"),
        },
        {
            .test_name = "skip_optionals",
            .constraint_string =
                "lpm32::prefix_length == 0; ternary32::mask == 0; exact11 == 1;"
                "exact32 == 1; ::priority == 1;",
            .expected_concretized_entry =
                ParseTextProtoOrDie<p4::v1::TableEntry>(R"pb(
                  table_id: 1
                  match {
                    field_id: 1
                    exact { value: "\001" }
                  }
                  match {
                    field_id: 5
                    exact { value: "\001" }
                  }
                  priority: 1
                )pb"),
            .keys_to_skip = {"optional32", "optional28"},
        },
    }),
    [](const testing::TestParamInfo<FullySpecifiedConstraintTestCase>& info) {
      return SnakeCaseToCamelCase(info.param.test_name);
    });

TEST(AddConstraint, NonBooleanConstraintGivesInvalidArgument) {
  ASSERT_OK_AND_ASSIGN(
      ConstraintSolver constraint_solver,
      ConstraintSolver::Create(GetTableInfoWithConstraint("true")));

  EXPECT_THAT(constraint_solver.AddConstraint("42"),
              StatusIs(absl::StatusCode::kInvalidArgument));
}

TEST(AddConstraint, UnknownVariableGivesInvalidArgument) {
  ASSERT_OK_AND_ASSIGN(
      ConstraintSolver constraint_solver,
      ConstraintSolver::Create(GetTableInfoWithConstraint("true")));

  EXPECT_THAT(constraint_solver.AddConstraint("dragon == 42"),
              StatusIs(absl::StatusCode::kInvalidArgument));
}

TEST(AddConstraint, OnlySatisfiableConstraintCanBeAdded) {
  ASSERT_OK_AND_ASSIGN(
      ConstraintSolver constraint_solver,
      ConstraintSolver::Create(GetTableInfoWithConstraint("true")));

  EXPECT_THAT(constraint_solver.AddConstraint("false"), IsOkAndHolds(false));

  EXPECT_THAT(constraint_solver.AddConstraint("true"), IsOkAndHolds(true));
}

struct AdditionalConstraintTestCase {
  std::string test_name;
  // A protobuf string representing a boolean AST Expression representing a
  // constraint.
  std::string p4_program_constraint_string;
  std::string custom_constraint_string;
  bool is_sat;
};

using AdditionalConstraintTest =
    testing::TestWithParam<AdditionalConstraintTestCase>;

TEST_P(AdditionalConstraintTest,
       AddConstraintOnlyAddsSatisfiableConstraintsToSolver) {
  TableInfo table_info =
      GetTableInfoWithConstraint(GetParam().p4_program_constraint_string);

  ASSERT_OK_AND_ASSIGN(ConstraintSolver constraint_solver,
                       ConstraintSolver::Create(table_info));

  EXPECT_THAT(
      constraint_solver.AddConstraint(GetParam().custom_constraint_string),
      IsOkAndHolds(GetParam().is_sat));
}

TEST_P(AdditionalConstraintTest, AddConstraintAndConcretizeEntry) {
  if (!GetParam().is_sat) {
    GTEST_SKIP() << "Test only sensible for satisfiable constraints";
  }

  TableInfo table_info =
      GetTableInfoWithConstraint(GetParam().p4_program_constraint_string);

  ASSERT_OK_AND_ASSIGN(ConstraintSolver constraint_solver,
                       ConstraintSolver::Create(table_info));

  ASSERT_THAT(
      constraint_solver.AddConstraint(GetParam().custom_constraint_string),
      IsOkAndHolds(true));

  ASSERT_OK_AND_ASSIGN(p4::v1::TableEntry concretized_entry,
                       constraint_solver.ConcretizeEntry());

  // The empty string signifies that the entry doesn't violate the
  ConstraintInfo context{
      .action_info_by_id = {},
      .table_info_by_id = {{
          table_info.id,
          table_info,
      }},
  };
  EXPECT_THAT(ReasonEntryViolatesConstraint(concretized_entry, context),
              IsOkAndHolds(""))
      << "\nFor entry:\n"
      << concretized_entry.DebugString() << "\nP4 program constraint string: "
      << "\nP4 program constraint: " << table_info.constraint->DebugString()
      << GetParam().p4_program_constraint_string
      << "\nCustom constraint string: " << GetParam().custom_constraint_string;
}

INSTANTIATE_TEST_SUITE_P(
    AddtionalConstraintSatisfiabilityTests, AdditionalConstraintTest,
    testing::ValuesIn(std::vector<AdditionalConstraintTestCase>{
        {
            .test_name = "adding_sat_does_not_affect_sat",
            .p4_program_constraint_string = "true",
            .custom_constraint_string = "true",
            .is_sat = true,
        },
        {
            .test_name = "adding_unsat_forces_unsat",
            .p4_program_constraint_string = "true",
            .custom_constraint_string = "false",
            .is_sat = false,
        },
        {
            .test_name = "independent_sats_are_sat",
            .p4_program_constraint_string = "exact32 == 42;",
            .custom_constraint_string = "optional32 != 42",
            .is_sat = true,
        },
        {
            .test_name = "related_and_compatible_sats_are_sat",
            .p4_program_constraint_string = "exact32 == 42;",
            .custom_constraint_string = "exact32 != 7",
            .is_sat = true,
        },
        {
            .test_name = "related_and_conflicting_sats_are_unsat",
            .p4_program_constraint_string = "exact32 == 42;",
            .custom_constraint_string = "exact32 != 42",
            .is_sat = false,
        },
    }),
    [](const testing::TestParamInfo<AdditionalConstraintTestCase>& info) {
      return SnakeCaseToCamelCase(info.param.test_name);
    });

struct FullySpecifiedAdditionalConstraintTestCase {
  std::string test_name;
  // Protobuf strings representing a boolean AST Expression coming from a p4
  // program and additional custom constraint respectively. The combination of
  // both must fully specify the entry given below.
  std::string p4_info_constraint_string;
  std::string custom_constraint_string;
  // Should be set with the only entry that can possibly meet the combination
  // of constraint strings.
  p4::v1::TableEntry expected_concretized_entry;
  // Optionally, specify a set of keys that should be skipped when
  // concretizing the table entry. This only makes sense for non-required keys.
  absl::flat_hash_set<std::string> keys_to_skip;
};

using FullySpecifiedAdditionalConstraintTest =
    testing::TestWithParam<FullySpecifiedAdditionalConstraintTestCase>;

TEST_P(FullySpecifiedAdditionalConstraintTest,
       EncodeValidTableEntryAndConcretizeEntryGivesExactEntry) {
  TableInfo table_info =
      GetTableInfoWithConstraint(GetParam().p4_info_constraint_string);
  ConstraintInfo context{
      .action_info_by_id = {},
      .table_info_by_id = {{
          table_info.id,
          table_info,
      }},
  };

  // Sanity check that the expected entry actually satisfies the constraint.
  // The empty string signifies that the entry doesn't violate the
  ASSERT_THAT(ReasonEntryViolatesConstraint(
                  GetParam().expected_concretized_entry, context),
              IsOkAndHolds(""))
      << "\nFor entry:\n"
      << GetParam().expected_concretized_entry.DebugString()
      << "\nConstraint string: " << GetParam().p4_info_constraint_string
      << "\nConstraint: " << table_info.constraint->DebugString();

  ASSERT_OK_AND_ASSIGN(ConstraintSolver constraint_solver,
                       ConstraintSolver::Create(table_info));

  ASSERT_THAT(
      constraint_solver.AddConstraint(GetParam().custom_constraint_string),
      IsOkAndHolds(true));

  ASSERT_OK_AND_ASSIGN(p4::v1::TableEntry concretized_entry,
                       constraint_solver.ConcretizeEntry());

  EXPECT_THAT(concretized_entry, IgnoringRepeatedFieldOrdering(EqualsProto(
                                     GetParam().expected_concretized_entry)));
}

INSTANTIATE_TEST_SUITE_P(
    CheckExactEntryOutput, FullySpecifiedAdditionalConstraintTest,
    testing::ValuesIn(std::vector<FullySpecifiedAdditionalConstraintTestCase>{
        {
            .test_name = "only_equals_across_both_constraints",
            .p4_info_constraint_string =
                "exact11 == 5; ::priority == 50; "
                "optional32::mask == 0; optional28::mask == 0;",
            .custom_constraint_string =
                "exact32 == 5; "
                "lpm32::prefix_length == 0; ternary32::mask == 0; ",
            .expected_concretized_entry =
                ParseTextProtoOrDie<p4::v1::TableEntry>(R"pb(
                  table_id: 1
                  match {
                    field_id: 1
                    exact { value: "\005" }
                  }
                  match {
                    field_id: 5
                    exact { value: "\005" }
                  }
                  priority: 50
                )pb"),
        },
        {
            .test_name = "exact_inequalities_across_both_constraints",
            .p4_info_constraint_string =
                "::priority > 1; exact32::value > 1; exact11::value > 1;"
                "lpm32::prefix_length == 0; ternary32::mask == 0;"
                " optional32::mask == 0;  optional28::mask == 0;",
            .custom_constraint_string =
                "::priority < 3; exact32::value < 3; exact11::value < 3;",
            .expected_concretized_entry =
                ParseTextProtoOrDie<p4::v1::TableEntry>(R"pb(
                  table_id: 1
                  match {
                    field_id: 1
                    exact { value: "\002" }
                  }
                  match {
                    field_id: 5
                    exact { value: "\002" }
                  }
                  priority: 2
                )pb"),
        },
    }),
    [](const testing::TestParamInfo<FullySpecifiedAdditionalConstraintTestCase>&
           info) { return SnakeCaseToCamelCase(info.param.test_name); });

}  // namespace
}  // namespace p4_constraints<|MERGE_RESOLUTION|>--- conflicted
+++ resolved
@@ -763,7 +763,6 @@
 using FullySpecifiedConstraintTest =
     testing::TestWithParam<FullySpecifiedConstraintTestCase>;
 
-<<<<<<< HEAD
 TEST_P(FullySpecifiedConstraintTest, ConcretizeEntryGivesExactEntry) {
   z3::context solver_context;
   z3::solver solver(solver_context);
@@ -778,49 +777,7 @@
       }},
   };
 
-  // Sanity check that the expected entry actually satisfies the constraint.
-  // The empty string signifies that the entry doesn't violate the constraint.
-  ASSERT_THAT(ReasonEntryViolatesConstraint(
-                  GetParam().expected_concretized_entry, context),
-              IsOkAndHolds(""))
-      << "\nFor entry:\n"
-      << GetParam().expected_concretized_entry.DebugString()
-      << "\nConstraint string: " << GetParam().constraint_string
-      << "\nConstraint: " << table_info.constraint->DebugString()
-      << "\nAnd solver state: " << solver.to_smt2();
-
-  // Add symbolic table keys to symbolic key map.
-  SymbolicEnvironment environment;
-  for (const auto& [key_name, key_info] : table_info.keys_by_name) {
-    ASSERT_OK_AND_ASSIGN(SymbolicKey key, AddSymbolicKey(key_info, solver));
-    environment.symbolic_key_by_name.insert({key_name, std::move(key)});
-  }
-
-  // Add symbolic priority to attribute map.
-  SymbolicAttribute symbolic_priority = AddSymbolicPriority(solver);
-  environment.symbolic_attribute_by_name.insert(
-      {kSymbolicPriorityAttributeName, std::move(symbolic_priority)});
-
-  ASSERT_OK_AND_ASSIGN(z3::expr z3_constraint,
-                       EvaluateConstraintSymbolically(
-                           *table_info.constraint, table_info.constraint_source,
-                           environment, solver));
-  solver.add(z3_constraint);
-
-  ASSERT_EQ(solver.check(), z3::sat);
-  ASSERT_OK_AND_ASSIGN(
-      p4::v1::TableEntry concretized_entry,
-      ConcretizeEntry(solver.get_model(), table_info, environment,
-                      [&](absl::string_view key_name) {
-                        return GetParam().keys_to_skip.contains(key_name);
-                      }));
-
-  EXPECT_THAT(concretized_entry, IgnoringRepeatedFieldOrdering(EqualsProto(
-                                     GetParam().expected_concretized_entry)));
-}
-
-=======
->>>>>>> d26400c0
+
 TEST_P(FullySpecifiedConstraintTest,
        CreateConstraintSolverAndConcretizeEntryGivesExactEntry) {
   TableInfo table_info =
@@ -832,21 +789,7 @@
           table_info,
       }},
   };
-<<<<<<< HEAD
-
-  // Sanity check that the expected entry actually satisfies the constraint.
-  // The empty string signifies that the entry doesn't violate the constraint.
-  ASSERT_THAT(ReasonEntryViolatesConstraint(
-                  GetParam().expected_concretized_entry, context),
-              IsOkAndHolds(""))
-      << "\nFor entry:\n"
-      << GetParam().expected_concretized_entry.DebugString()
-      << "\nConstraint string: " << GetParam().constraint_string
-      << "\nConstraint: " << table_info.constraint->DebugString()
-      << "\nAnd solver state: " << solver.to_smt2();
-=======
->>>>>>> d26400c0
-
+  
   // Sanity check that the expected entry actually satisfies the constraint.
   // The empty string signifies that the entry doesn't violate the constraint.
   ASSERT_THAT(ReasonEntryViolatesConstraint(
