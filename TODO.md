<<<<<<< HEAD
=======
* make `bazel test //test/...` pass
* finish README: add grammar.
* remove system dependency on p4c; build using bazel instead.
* instead of using custom p4runtime BUILD, fix problems upstream
  -> this will make `bazel build //... && bazel test //...` possible
* remove METADATA file; look into way to run ClangTidy as CI
>>>>>>> e8b65dfc
* continuous integration
* remove METADATA file; look into way to run ClangTidy as CI
* finish README: add grammar.
* announce officially
<<<<<<< HEAD
* instead of using custom p4runtime BUILD, fix problems upstream
  -> this will make `bazel build //... && bazel test //...` possible
* remove system dependency on p4c; build using bazel instead.
=======
>>>>>>> e8b65dfc
* Couldn't figure out how to build GMP with bazel, so for now this is a system
  dependency. This is not ideal, but may be okay since it is also true for p4c.<|MERGE_RESOLUTION|>--- conflicted
+++ resolved
@@ -1,21 +1,9 @@
-<<<<<<< HEAD
-=======
-* make `bazel test //test/...` pass
-* finish README: add grammar.
-* remove system dependency on p4c; build using bazel instead.
-* instead of using custom p4runtime BUILD, fix problems upstream
-  -> this will make `bazel build //... && bazel test //...` possible
-* remove METADATA file; look into way to run ClangTidy as CI
->>>>>>> e8b65dfc
 * continuous integration
-* remove METADATA file; look into way to run ClangTidy as CI
+  * remove METADATA file; look into way to run ClangTidy as CI
 * finish README: add grammar.
 * announce officially
-<<<<<<< HEAD
 * instead of using custom p4runtime BUILD, fix problems upstream
   -> this will make `bazel build //... && bazel test //...` possible
 * remove system dependency on p4c; build using bazel instead.
-=======
->>>>>>> e8b65dfc
 * Couldn't figure out how to build GMP with bazel, so for now this is a system
   dependency. This is not ideal, but may be okay since it is also true for p4c.